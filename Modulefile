--- conflicted
+++ resolved
@@ -10,8 +10,5 @@
 ## Add dependencies, if any:
 dependency 'puppetlabs/stdlib', '>= 2.0.0'
 dependency 'puppetlabs/apt', '>= 0.0.3'
-<<<<<<< HEAD
-dependency 'darin/zypprepo', '>= 1.0.1'
-=======
 dependency 'puppetlabs/java', '>= 1.0.1'
->>>>>>> 7a66f3f0
+dependency 'darin/zypprepo', '>= 1.0.1'