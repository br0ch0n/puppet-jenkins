--- conflicted
+++ resolved
@@ -1,15 +1,18 @@
 # Class: jenkins::repo::debian
 #
-class jenkins::repo::debian ()
+class jenkins::repo::debian inherits jenkins ()
 {
-
-<<<<<<< HEAD
-  if $jenkins::params::lts == 0 {
-=======
-  include 'jenkins::repo'
-
-  if $lts == 0 {
->>>>>>> c0690ebe
+  if $lts  {
+    apt::source { 'jenkins':
+      location    => 'http://pkg.jenkins-ci.org/debian-stable',
+      release     => 'binary/',
+      repos       => '',
+      key         => 'D50582E6',
+      key_source  => 'http://pkg.jenkins-ci.org/debian/jenkins-ci.org.key',
+      include_src => false,
+      }
+    }
+  else {
     apt::source { 'jenkins':
       location    => 'http://pkg.jenkins-ci.org/debian',
       release     => 'binary/',
@@ -18,21 +21,7 @@
       key_source  => 'http://pkg.jenkins-ci.org/debian/jenkins-ci.org.key',
       include_src => false,
     }
+  }
+}
 
-  }
-<<<<<<< HEAD
-  elsif $jenkins::params::lts == 1 {
-=======
-  elsif $lts == 1 {
->>>>>>> c0690ebe
-    apt::source { 'jenkins':
-      location    => 'http://pkg.jenkins-ci.org/debian-stable',
-      release     => 'binary/',
-      repos       => '',
-      key         => 'D50582E6',
-      key_source  => 'http://pkg.jenkins-ci.org/debian/jenkins-ci.org.key',
-      include_src => false,
-    }
-  }
 
-}