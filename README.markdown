--- conflicted
+++ resolved
@@ -94,19 +94,8 @@
 3. Configure Firewall - jenkins (init.pp)
 4. Outbound Jenkins Proxy Config - jenkins (init.pp)
 
-<<<<<<< HEAD
-## Installing Jenkins plugins
-
-
-The Jenkins puppet module defines the `jenkins::plugin` resource which
-will download and install the plugin "[by
-hand](https://wiki.jenkins-ci.org/display/JENKINS/Plugins#Plugins-Byhand)"
-
-The names of the plugins can be found on the [update
-site](http://updates.jenkins-ci.org/download/plugins)
-=======
+
 ## Using from Github / source
->>>>>>> 50665743
 
 ### With librarian
 
@@ -139,24 +128,7 @@
 may be uploaded to the [Puppet Forge](http://forge.puppetlabs.com/).
 
 
-<<<<<<< HEAD
-    node /jenkins-slave.*/ {
-      class { 'java': }
-      class { 'jenkins::slave':
-        masterurl => 'http://jenkins-master1.domain.com:8080',
-        ui_user => 'adminuser',
-        ui_pass => 'adminpass',
-      }
-
-      Class['java'] -> Class['jenkins']
-    }
-
-    node /jenkins-master.*/ {
-        include jenkins
-        include jenkins::master
-    }
-```
-=======
+
 To quickly try this module with the puppet module tool:
 
     % rake build
@@ -177,7 +149,6 @@
     notice: Finished catalog run in 27.46 seconds
 
 ----
->>>>>>> 50665743
 
 
 # Developing/Contributing
