#!/bin/sh
#
# /etc/init.d/jenkins-slave
# init script for Jenkins Slave Swarm Client.
#
# chkconfig: 2345 90 60
# description: Jenkins Slave Swarm Client
#
RETVAL=0

PID_FILE=/var/run/jenkins-slave.pid
LOCK_FILE=/var/lock/jenkins-slave

if [ -x /sbin/runuser ] ; then
    RUNUSER=runuser
else
    RUNUSER=su
fi

slave_start() {
  echo Starting Jenkins Slave...
<<<<<<< HEAD
  runuser - <%= @slave_user -%> -c 'java -jar <%= @slave_home -%>/<%= @client_jar -%> <%= @ui_user_flag -%> <%= @ui_pass_flag -%> -mode <%= @slave_mode -%> -name <%= @fqdn -%> -executors <%= @executors -%> <%= @masterurl_flag -%> <%= @labels_flag -%> &'
=======
  $RUNUSER - <%= @slave_user -%> -c 'java -jar <%= @slave_home -%>/<%= @client_jar -%> <%= @ui_user_flag -%> <%= @ui_pass_flag -%> -name <%= @fqdn || @hostname -%> -executors <%= @executors -%> <%= @masterurl_flag -%> <%= @labels_flag -%> &'
>>>>>>> 54035efd
  pgrep -f -u <%= @slave_user -%> <%= @client_jar -%> > $PID_FILE
  RETVAL=$?
  [ $RETVAL -eq 0 ] && touch $LOCK_FILE
}
slave_stop() {
  echo Stopping Jenkins Slave...
  pid=`cat $PID_FILE`

  killproc -p $PID_FILE

  # Wait until the monitor exits
  while (checkpid $pid)
  do
      usleep 100000
  done

  RETVAL=$?
  [ $RETVAL -eq 0 ] && rm -f $LOCK_FILE
}

slave_restart() {
  echo Restarting Jenkins Slave...
  slave_stop
  slave_start

  RETVAL=$?
  [ $RETVAL -eq 0 ] && touch $LOCK_FILE
}
slave_status() {
  echo Jenkins Slave status:
  status -p $PID_FILE
  RETVAL=$?
}
case "$1" in
  start)
    slave_start
    ;;
  stop)
    slave_stop
    ;;
  restart)
    slave_restart
    ;;
  status)
    slave_status
    ;;
  *)
    echo "Usage: $0 {start|stop|restart|status}"
    exit 1
    ;;
esac

exit $RETVAL<|MERGE_RESOLUTION|>--- conflicted
+++ resolved
@@ -19,11 +19,7 @@
 
 slave_start() {
   echo Starting Jenkins Slave...
-<<<<<<< HEAD
-  runuser - <%= @slave_user -%> -c 'java -jar <%= @slave_home -%>/<%= @client_jar -%> <%= @ui_user_flag -%> <%= @ui_pass_flag -%> -mode <%= @slave_mode -%> -name <%= @fqdn -%> -executors <%= @executors -%> <%= @masterurl_flag -%> <%= @labels_flag -%> &'
-=======
-  $RUNUSER - <%= @slave_user -%> -c 'java -jar <%= @slave_home -%>/<%= @client_jar -%> <%= @ui_user_flag -%> <%= @ui_pass_flag -%> -name <%= @fqdn || @hostname -%> -executors <%= @executors -%> <%= @masterurl_flag -%> <%= @labels_flag -%> &'
->>>>>>> 54035efd
+  $RUNUSER - <%= @slave_user -%> -c 'java -jar <%= @slave_home -%>/<%= @client_jar -%> <%= @ui_user_flag -%> <%= @ui_pass_flag -%> -mode <%= @slave_mode -%> -name <%= @fqdn || @hostname -%> -executors <%= @executors -%> <%= @masterurl_flag -%> <%= @labels_flag -%> &'
   pgrep -f -u <%= @slave_user -%> <%= @client_jar -%> > $PID_FILE
   RETVAL=$?
   [ $RETVAL -eq 0 ] && touch $LOCK_FILE
